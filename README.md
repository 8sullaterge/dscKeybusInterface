--- conflicted
+++ resolved
@@ -67,12 +67,9 @@
 
 ## Release notes
 * 1.3
-<<<<<<< HEAD
-  - New: Added `dsc.getStatus()` to trigger a full status update of all partitions and zones, useful to provide current status after initialization or after a lost network connection, updated example sketches with implementation.
-=======
-  - New: esp32 support (experimental).  Note that the VirtualKeypad-Web example sketch currently does not work for esp32.
-  - New: Added `dsc.getStatus()` to enable sketches to trigger a status update, useful to provide current status after initialization or after a lost network connection.
->>>>>>> b65a5558
+  - New: esp32 microcontroller support (experimental).  Note that the VirtualKeypad-Web example sketch currently does not work for esp32.
+  - New: Added `dsc.getStatus()` function to trigger a full status update of all partitions and zones, useful to provide current status after initialization or after a lost network connection.  Updated example sketches with implementation.
+  - New: Added `dsc.pauseStatus` that can be set to `true` to pause status updates, useful to hold status changes during a lost network connection.  When set to `false`, only the changed components will be triggered - useful when a full status update of all partitions and zones is unnecessary (push notifications, email, SMS).  Updated example sketches with implementation.
   - New: Partition ready status added to the Status example sketch.
   - New: Troubleshooting added to README.md
 * 1.2
